######################################################################
# Mesh
#######################################################################

abstract type AbstractMesh{D} end

struct Mesh{D,T,V<:AbstractArray{SVector{D,T}}} <: AbstractMesh{D}   # D is dimension of parameter space
    vertices::V                         # Iterable vertex container with SVector{D,T} eltype
    adjmat::SparseMatrixCSC{Bool,Int}   # Undirected graph: both dest > src and dest < src
end

# const Mesh{D,T} = Mesh{D,T,Vector{SVector{D,T}},Vector{Tuple{Int,Vararg{Int,D}}}}

# Mesh{D,T}() where {D,T} = Mesh(SVector{D,T}[], sparse(Int[], Int[], Bool[]), NTuple{D+1,Int}[])

function Base.show(io::IO, mesh::Mesh{D}) where {D}
    i = get(io, :indent, "")
    print(io,
"$(i)Mesh{$D}: mesh of a $D-dimensional manifold
$i  Vertices   : $(nvertices(mesh))
$i  Edges      : $(nedges(mesh))")
end

nvertices(m::Mesh) = length(m.vertices)

nedges(m::Mesh) = div(nnz(m.adjmat), 2)

nsimplices(m::Mesh) = length(simplices(m))

vertices(m::Mesh) = m.vertices

edges(m::Mesh, src) = nzrange(m.adjmat, src)

edgedest(m::Mesh, edge) = rowvals(m.adjmat)[edge]

edgevertices(m::Mesh) =
    ((vsrc, m.vertices[edgedest(m, edge)]) for (i, vsrc) in enumerate(m.vertices) for edge in edges(m, i))

function minmax_edge_length(m::Mesh{D,T}) where {D,T<:Real}
    minlen2 = typemax(T)
    maxlen2 = zero(T)
    verts = vertices(m)
    for src in eachindex(verts), edge in edges(m, src)
        dest = edgedest(m, edge)
        dest > src || continue # Need only directed graph
        vec = verts[dest] - verts[src]
        norm2 = vec' * vec
        norm2 < minlen2 && (minlen2 = norm2)
        norm2 > maxlen2 && (maxlen2 = norm2)
    end
    return sqrt(minlen2), sqrt(maxlen2)
end

######################################################################
# Compute N-simplices (N = number of vertices)
######################################################################
function simplices(mesh::Mesh{D}, ::Val{N} = Val(D+1)) where {D,N}
    N > 0 || throw(ArgumentError("Need a positive number of vertices for simplices"))
    N == 1 && return Tuple.(1:nvertices(mesh))
    simps = NTuple{N,Int}[]
    buffer = (NTuple{N,Int}[], NTuple{N,Int}[], Int[])
    for src in eachindex(vertices(mesh))
        append!(simps, _simplices(buffer, mesh, src))
    end
    N > 2 && alignnormals!(simps, vertices(mesh))
    return simps
end

# Add (greater) neighbors to last vertex of partials that are also neighbors of scr, till N
function _simplices(buffer::Tuple{P,P,V}, mesh, src) where {N,P<:AbstractArray{<:NTuple{N}},V}
    partials, partials´, srcneighs = buffer
    resize!(srcneighs, 0)
    resize!(partials, 0)
    for edge in edges(mesh, src)
        srcneigh = edgedest(mesh, edge)
        srcneigh > src || continue # Directed graph, to avoid simplex duplicates
        push!(srcneighs, srcneigh)
        push!(partials, padright((src, srcneigh), 0, Val(N)))
    end
    for pass in 3:N
        resize!(partials´, 0)
        for partial in partials
            nextsrc = partial[pass - 1]
            for edge in edges(mesh, nextsrc)
                dest = edgedest(mesh, edge)
                dest > nextsrc || continue # If not directed, no need to check
                dest in srcneighs && push!(partials´, modifyat(partial, pass, dest))
            end
        end
        partials, partials´ = partials´, partials
    end
    return partials
end

modifyat(s::NTuple{N,T}, ind, el) where {N,T} = ntuple(i -> i === ind ? el : s[i], Val(N))

function alignnormals!(simplices, vertices)
    for (i, s) in enumerate(simplices)
        volume = elementvolume(vertices, s)
        volume < 0 && (simplices[i] = switchlast(s))
    end
    return simplices
end

# Project N-1 edges onto (N-1)-dimensional vectors to have a deterministic volume
elementvolume(verts, s::NTuple{N,Int}) where {N} =
    elementvolume(hcat(ntuple(i -> padright(SVector(verts[s[i+1]] - verts[s[1]]), Val(N-1)), Val(N-1))...))
elementvolume(mat::SMatrix{N,N}) where {N} = det(mat)

switchlast(s::NTuple{N,T}) where {N,T} = ntuple(i -> i < N - 1 ? s[i] : s[2N - i - 1] , Val(N))

######################################################################
# Special meshes
######################################################################
"""
<<<<<<< HEAD
    marchingmesh(; npoints, axes = 1.0 * I, shift = missing)
    marchingmesh(npoints::Integer...; axes = 1.0 * I, shift = missing)

Creates a L-dimensional marching-tetrahedra `Mesh`. The mesh is confined to the box defined
by the rows of `axes`, shifted by `shift` (an `NTuple` or `Number`) if not `missing`, and
contains `npoints[i]` along each axis `i`. In zero-argument form `npoints` can be an `Int` 
(for `L=1`) or a `NTuple{L,Int}`.

    marchingmesh(ranges::AbstractRange...; axes = 1.0 * I, shift = missing)

The same as above, but allows to specify the points in axis `i` by a range `ranges[i]`, such
as e.g. `-1.0:0.1:1.0`.

Note that the size of `axes` should match the number `L` of elements in `npoints` or
`ranges`. The `eltype` of points is given by that of `ranges` or `axes`.
=======
    marchingmesh(ranges::Vararg{AbstractRange,L}; axes = 1.0 * I)

Creates a L-dimensional marching-tetrahedra `Mesh` over a parallelepiped with axes given by
the columns of `axes`. The points along axis `i` are given by `ranges[i]`.
>>>>>>> 9d158ac8

# External links

- Marching tetrahedra (https://en.wikipedia.org/wiki/Marching_tetrahedra) in Wikipedia
"""
<<<<<<< HEAD
marchingmesh(ranges::Vararg{AbstractRange,L}; axes = 1.0 * I, shift = missing) where {L} =
    _marchingmesh(shiftranges(ranges, shift), SMatrix{L,L}(axes))

marchingmesh(; npoints, kw...) = marchingmesh(npoints...; kw...)

function marchingmesh(npoints::Vararg{Integer,L}; axes = 1.0 * I, shift = missing) where {L}
    ranges = meshranges(npoints, Val(L))
    ranges´ = shiftranges(ranges, shift)
    return _marchingmesh(ranges´, SMatrix{L,L}(axes))
end

meshranges(n::Int, ::Val{L}) where {L} = meshranges(filltuple(n, Val(L)), Val(L))
meshranges(ns::NTuple{L,Int}, ::Val{L}) where {L} = (n -> range(-π, π; length = n)).(ns)
=======
marchingmesh(ranges::Vararg{AbstractRange,L}; axes = 1.0 * I) where {L} =
    _marchingmesh(ranges, SMatrix{L,L}(axes))
>>>>>>> 9d158ac8

marchingmesh(; kw...) = throw(ArgumentError("Need a finite number of ranges to build a mesh"))

function _marchingmesh(ranges::NTuple{D,AbstractRange}, axes::SMatrix{D,D}) where {D}
    npoints = length.(ranges)
    cs = CartesianIndices(ntuple(n -> 1:npoints[n], Val(D)))
    ls = LinearIndices(cs)
    csinner = CartesianIndices(ntuple(n -> 1:npoints[n]-1, Val(D)))

    # edge vectors for marching tetrahedra in D-dimensions (skip zero vector [first])
    uedges = [c for c in CartesianIndices(ntuple(_ -> 0:1, Val(D)))][2:end]
    # tetrahedra built from the D unit-length uvecs added in any permutation
    perms = permutations(
            ntuple(i -> CartesianIndex(ntuple(j -> i == j ? 1 : 0, Val(D))), Val(D)))
    utets = [cumsum(pushfirst!(perm, zero(CartesianIndex{D}))) for perm in perms]

    # We don't use generators because their non-inferreble eltype causes problems later
    verts = [axes * SVector(getindex.(ranges, Tuple(c))) for c in cs]

    s = SparseMatrixBuilder{Bool}(length(cs), length(cs))
    for c in cs
        for u in uedges
            dest = c + u    # dest > src
            dest in cs && pushtocolumn!(s, ls[dest], true)
            dest = c - u    # dest < src
            dest in cs && pushtocolumn!(s, ls[dest], true)
        end
        finalizecolumn!(s)
    end
    adjmat = sparse(s)

    return Mesh(verts, adjmat)
end<|MERGE_RESOLUTION|>--- conflicted
+++ resolved
@@ -113,51 +113,17 @@
 # Special meshes
 ######################################################################
 """
-<<<<<<< HEAD
-    marchingmesh(; npoints, axes = 1.0 * I, shift = missing)
-    marchingmesh(npoints::Integer...; axes = 1.0 * I, shift = missing)
-
-Creates a L-dimensional marching-tetrahedra `Mesh`. The mesh is confined to the box defined
-by the rows of `axes`, shifted by `shift` (an `NTuple` or `Number`) if not `missing`, and
-contains `npoints[i]` along each axis `i`. In zero-argument form `npoints` can be an `Int` 
-(for `L=1`) or a `NTuple{L,Int}`.
-
-    marchingmesh(ranges::AbstractRange...; axes = 1.0 * I, shift = missing)
-
-The same as above, but allows to specify the points in axis `i` by a range `ranges[i]`, such
-as e.g. `-1.0:0.1:1.0`.
-
-Note that the size of `axes` should match the number `L` of elements in `npoints` or
-`ranges`. The `eltype` of points is given by that of `ranges` or `axes`.
-=======
     marchingmesh(ranges::Vararg{AbstractRange,L}; axes = 1.0 * I)
 
 Creates a L-dimensional marching-tetrahedra `Mesh` over a parallelepiped with axes given by
 the columns of `axes`. The points along axis `i` are given by `ranges[i]`.
->>>>>>> 9d158ac8
 
 # External links
 
 - Marching tetrahedra (https://en.wikipedia.org/wiki/Marching_tetrahedra) in Wikipedia
 """
-<<<<<<< HEAD
-marchingmesh(ranges::Vararg{AbstractRange,L}; axes = 1.0 * I, shift = missing) where {L} =
-    _marchingmesh(shiftranges(ranges, shift), SMatrix{L,L}(axes))
-
-marchingmesh(; npoints, kw...) = marchingmesh(npoints...; kw...)
-
-function marchingmesh(npoints::Vararg{Integer,L}; axes = 1.0 * I, shift = missing) where {L}
-    ranges = meshranges(npoints, Val(L))
-    ranges´ = shiftranges(ranges, shift)
-    return _marchingmesh(ranges´, SMatrix{L,L}(axes))
-end
-
-meshranges(n::Int, ::Val{L}) where {L} = meshranges(filltuple(n, Val(L)), Val(L))
-meshranges(ns::NTuple{L,Int}, ::Val{L}) where {L} = (n -> range(-π, π; length = n)).(ns)
-=======
 marchingmesh(ranges::Vararg{AbstractRange,L}; axes = 1.0 * I) where {L} =
     _marchingmesh(ranges, SMatrix{L,L}(axes))
->>>>>>> 9d158ac8
 
 marchingmesh(; kw...) = throw(ArgumentError("Need a finite number of ranges to build a mesh"))
 
