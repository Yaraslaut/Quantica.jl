--- conflicted
+++ resolved
@@ -2,10 +2,6 @@
 # Kernel Polynomial Method : momenta
 #######################################################################
 using Base.Threads
-<<<<<<< HEAD
-=======
-import Base.Threads.@spawn
->>>>>>> b11be29b
 
 struct MomentaKPM{T,B<:Tuple}
     μlist::Vector{T}
@@ -131,11 +127,7 @@
     T = eltype(S)
     α = T(-2 * center / halfwidth)
     β = T(2 / halfwidth)
-<<<<<<< HEAD
     μ = zeros(T, Threads.nthreads())   
-=======
-    μ = zeros(T,Threads.nthreads())   
->>>>>>> b11be29b
     for k in 1:size(ket0, 2)
         @threads for col in 1:size(h, 2)
             @inbounds begin
@@ -175,13 +167,8 @@
     nzv = nonzeros(h)
     rv = rowvals(h)
     T = eltype(S)
-<<<<<<< HEAD
     μ = zeros(T, Threads.nthreads())
     μ´ = zeros(T, Threads.nthreads())
-=======
-    #μ = μ´ = zero(T)
-    μ = μ´ = zeros(T,Threads.nthreads())
->>>>>>> b11be29b
     α = T(-2 * center / halfwidth)
     β = T(2 / halfwidth)
     for k in 1:size(ket0, 2)
